--- conflicted
+++ resolved
@@ -68,6 +68,13 @@
     ],
   },
   {
+    source: 'neuroglancer/datasource/graphene',
+    asyncComputation: [
+      'neuroglancer/async_computation/decode_jpeg',
+      'neuroglancer/async_computation/decode_gzip',
+    ],
+  },
+  {
     source: 'neuroglancer/datasource/nifti',
     asyncComputation: [
       'neuroglancer/async_computation/decode_gzip',
@@ -79,15 +86,6 @@
       'neuroglancer/async_computation/decode_gzip',
     ],
   },
-<<<<<<< HEAD
-  'neuroglancer/datasource/dvid',
-  'neuroglancer/datasource/graphene',
-  'neuroglancer/datasource/render',
-  'neuroglancer/datasource/precomputed',
-  'neuroglancer/datasource/nifti',
-  'neuroglancer/datasource/n5',
-=======
->>>>>>> 6160837a
   'neuroglancer/datasource/computed',
   'neuroglancer/datasource/computed/example',
   'neuroglancer/datasource/computed/tensorflow',
