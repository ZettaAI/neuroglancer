/**
 * @license
 * Copyright 2016 Google Inc.
 * Licensed under the Apache License, Version 2.0 (the "License");
 * you may not use this file except in compliance with the License.
 * You may obtain a copy of the License at
 *
 *      http://www.apache.org/licenses/LICENSE-2.0
 *
 * Unless required by applicable law or agreed to in writing, software
 * distributed under the License is distributed on an "AS IS" BASIS,
 * WITHOUT WARRANTIES OR CONDITIONS OF ANY KIND, either express or implied.
 * See the License for the specific language governing permissions and
 * limitations under the License.
 */

/**
 * @file
 * Support for DVID (https://github.com/janelia-flyem/dvid) servers.
 */

import {ChunkManager, WithParameters} from 'neuroglancer/chunk_manager/frontend';
import {CompletionResult, DataSource} from 'neuroglancer/datasource';
import {DVIDSourceParameters, MeshSourceParameters, SkeletonSourceParameters, VolumeChunkEncoding, VolumeChunkSourceParameters} from 'neuroglancer/datasource/dvid/base';
import {MeshSource} from 'neuroglancer/mesh/frontend';
import {SkeletonSource} from 'neuroglancer/skeleton/frontend';
import {DataType, VolumeChunkSpecification, VolumeSourceOptions, VolumeType} from 'neuroglancer/sliceview/volume/base';
import {MultiscaleVolumeChunkSource as GenericMultiscaleVolumeChunkSource, VolumeChunkSource} from 'neuroglancer/sliceview/volume/frontend';
import {StatusMessage} from 'neuroglancer/status';
import {applyCompletionOffset, getPrefixMatchesWithDescriptions} from 'neuroglancer/util/completion';
import {mat4, vec3} from 'neuroglancer/util/geom';
import {openShardedHttpRequest, sendHttpRequest} from 'neuroglancer/util/http_request';
import {parseArray, parseFixedLengthArray, parseIntVec, verifyFinitePositiveFloat, verifyMapKey, verifyObject, verifyObjectAsMap, verifyObjectProperty, verifyPositiveInt, verifyString} from 'neuroglancer/util/json';

let serverDataTypes = new Map<string, DataType>();
serverDataTypes.set('uint8', DataType.UINT8);
serverDataTypes.set('uint32', DataType.UINT32);
serverDataTypes.set('uint64', DataType.UINT64);

export class DataInstanceBaseInfo {
  get typeName(): string {
    return this.obj['TypeName'];
  }

  get compressionName(): string {
    return this.obj['Compression'];
  }

  constructor(public obj: any) {
    verifyObject(obj);
    verifyObjectProperty(obj, 'TypeName', verifyString);
  }
}

export class DataInstanceInfo {
  constructor(public obj: any, public name: string, public base: DataInstanceBaseInfo) {}
}

class DVIDVolumeChunkSource extends
(WithParameters(VolumeChunkSource, VolumeChunkSourceParameters)) {}

class DVIDSkeletonSource extends
(WithParameters(SkeletonSource, SkeletonSourceParameters)) {}

class DVIDMeshSource extends
(WithParameters(MeshSource, MeshSourceParameters)) {}

export class VolumeDataInstanceInfo extends DataInstanceInfo {
  dataType: DataType;
  lowerVoxelBound: vec3;
  upperVoxelBound: vec3;
  voxelSize: vec3;
  numChannels: number;
  numLevels: number;
  meshSrc: string;
  skeletonSrc: string;

  constructor(
      obj: any, name: string, base: DataInstanceBaseInfo, public encoding: VolumeChunkEncoding,
      instanceNames: Array<string>) {
    super(obj, name, base);
    let extended = verifyObjectProperty(obj, 'Extended', verifyObject);
    let extendedValues = verifyObjectProperty(extended, 'Values', x => parseArray(x, verifyObject));
    if (extendedValues.length < 1) {
      throw new Error(
          'Expected Extended.Values property to have length >= 1, but received: ${JSON.stringify(extendedValues)}.');
    }
    this.numLevels = 1;

    let instSet = new Set<string>(instanceNames);
    if (encoding === VolumeChunkEncoding.COMPRESSED_SEGMENTATIONARRAY) {
      // retrieve maximum downres level
      let maxdownreslevel = verifyObjectProperty(extended, 'MaxDownresLevel', verifyPositiveInt);
      this.numLevels = maxdownreslevel + 1;
    } else {
      // labelblk does not have explicit datatype support for multiscale but
      // by convention different levels are specified with unique
      // instances where levels are distinguished by the suffix '_LEVELNUM'
      while (instSet.has(name + '_' + this.numLevels.toString())) {
        this.numLevels += 1;
      }
    }

    // only allow mesh or skeletons as sources but not both
    this.meshSrc = '';
    if (instSet.has(name + '_meshes')) {
      this.meshSrc = name + '_meshes';
    }

    this.skeletonSrc = '';
    if (this.meshSrc !== '') {
      if (instSet.has(name + '_skeletons')) {
        this.skeletonSrc = name + '_skeletons';
      }
    }


    this.dataType =
        verifyObjectProperty(extendedValues[0], 'DataType', x => verifyMapKey(x, serverDataTypes));
    this.voxelSize = verifyObjectProperty(
        extended, 'VoxelSize',
        x => parseFixedLengthArray(vec3.create(), x, verifyFinitePositiveFloat));
    this.numChannels = 1;
  }

  get volumeType() {
    return (
        (this.encoding === VolumeChunkEncoding.COMPRESSED_SEGMENTATION ||
         this.encoding === VolumeChunkEncoding.COMPRESSED_SEGMENTATIONARRAY) ?
            VolumeType.SEGMENTATION :
            VolumeType.IMAGE);
  }

  getSources(
      chunkManager: ChunkManager, parameters: DVIDSourceParameters,
      volumeSourceOptions: VolumeSourceOptions) {
    let {encoding} = this;
    let sources: VolumeChunkSource[][] = [];

    // must be 64 block size to work with neuroglancer properly
    let blocksize = 64;
    for (let level = 0; level < this.numLevels; ++level) {
      let voxelSize = vec3.scale(vec3.create(), this.voxelSize, Math.pow(2, level));
      let lowerVoxelBound = vec3.create();
      let upperVoxelBound = vec3.create();
      for (let i = 0; i < 3; ++i) {
        let lowerVoxelNotAligned =
            Math.floor(this.lowerVoxelBound[i] * (this.voxelSize[i] / voxelSize[i]));
        // adjust min to be a multiple of blocksize
        lowerVoxelBound[i] = lowerVoxelNotAligned - (lowerVoxelNotAligned % blocksize);
        let upperVoxelNotAligned =
            Math.ceil((this.upperVoxelBound[i] + 1) * (this.voxelSize[i] / voxelSize[i]));
        upperVoxelBound[i] = upperVoxelNotAligned;
        // adjust max to be a multiple of blocksize
        if ((upperVoxelNotAligned % blocksize) !== 0) {
          upperVoxelBound[i] += (blocksize - (upperVoxelNotAligned % blocksize));
        }
      }
      let dataInstanceKey = parameters.dataInstanceKey;

      if (encoding !== VolumeChunkEncoding.COMPRESSED_SEGMENTATIONARRAY) {
        if (level > 0) {
          dataInstanceKey += '_' + level.toString();
        }
      }

      let volParameters: VolumeChunkSourceParameters = {
        'baseUrls': parameters.baseUrls,
        'nodeKey': parameters.nodeKey,
        'dataInstanceKey': dataInstanceKey,
        'dataScale': level.toString(),
        'encoding': encoding,
      };
      let alternatives =
          VolumeChunkSpecification
              .getDefaults({
                voxelSize: voxelSize,
                dataType: this.dataType,
                numChannels: this.numChannels,
                transform: mat4.fromTranslation(
                    mat4.create(), vec3.multiply(vec3.create(), lowerVoxelBound, voxelSize)),
                baseVoxelOffset: lowerVoxelBound,
                upperVoxelBound: vec3.subtract(vec3.create(), upperVoxelBound, lowerVoxelBound),
                volumeType: this.volumeType,
                volumeSourceOptions,
                compressedSegmentationBlockSize:
                    ((encoding === VolumeChunkEncoding.COMPRESSED_SEGMENTATION ||
                      encoding === VolumeChunkEncoding.COMPRESSED_SEGMENTATIONARRAY) ?
                         vec3.fromValues(8, 8, 8) :
                         undefined)
              })
              .map(spec => {
                return chunkManager.getChunkSource(
                    DVIDVolumeChunkSource, {spec, parameters: volParameters});
              });
      sources.push(alternatives);
    }
    return sources;
  }

  getMeshSource(chunkManager: ChunkManager, parameters: DVIDSourceParameters) {
    if (this.meshSrc !== '') {
      return chunkManager.getChunkSource(DVIDMeshSource, {
        parameters: {
          'baseUrls': parameters.baseUrls,
          'nodeKey': parameters.nodeKey,
          'dataInstanceKey': this.meshSrc,
        }
      });
    } else {
      return null;
    }
  }

  getSkeletonSource(chunkManager: ChunkManager, parameters: DVIDSourceParameters) {
    if (this.skeletonSrc !== '') {
      return chunkManager.getChunkSource(DVIDSkeletonSource, {
        parameters: {
          'baseUrls': parameters.baseUrls,
          'nodeKey': parameters.nodeKey,
          'dataInstanceKey': this.skeletonSrc,
        }
      });
    } else {
      return null;
    }
  }
}

export function parseDataInstance(
    obj: any, name: string, instanceNames: Array<string>): DataInstanceInfo {
  verifyObject(obj);
  let baseInfo = verifyObjectProperty(obj, 'Base', x => new DataInstanceBaseInfo(x));
  switch (baseInfo.typeName) {
    case 'uint8blk':
    case 'grayscale8':
      let isjpegcompress = baseInfo.compressionName.indexOf('jpeg') !== -1;
      return new VolumeDataInstanceInfo(
          obj, name, baseInfo,
          (isjpegcompress ? VolumeChunkEncoding.JPEG : VolumeChunkEncoding.RAW), instanceNames);
    case 'labels64':
    case 'labelblk':
      return new VolumeDataInstanceInfo(
          obj, name, baseInfo, VolumeChunkEncoding.COMPRESSED_SEGMENTATION, instanceNames);
    case 'labelarray':
    case 'labelmap':
      return new VolumeDataInstanceInfo(
          obj, name, baseInfo, VolumeChunkEncoding.COMPRESSED_SEGMENTATIONARRAY, instanceNames);
    default:
      throw new Error(`DVID data type ${JSON.stringify(baseInfo.typeName)} is not supported.`);
  }
}

export class RepositoryInfo {
  alias: string;
  description: string;
  errors: string[] = [];
  dataInstances = new Map<string, DataInstanceInfo>();
  uuid: string;
  vnodes = new Set<string>();
  constructor(obj: any) {
    if (obj instanceof RepositoryInfo) {
      this.alias = obj.alias;
      this.description = obj.description;
      // just copy references
      this.errors = obj.errors;
      this.dataInstances = obj.dataInstances;
      return;
    }
    verifyObject(obj);
    this.alias = verifyObjectProperty(obj, 'Alias', verifyString);
    this.description = verifyObjectProperty(obj, 'Description', verifyString);
    let dataInstanceObjs = verifyObjectProperty(obj, 'DataInstances', verifyObject);
    let instanceKeys = Object.keys(dataInstanceObjs);
    for (let key of instanceKeys) {
      try {
        this.dataInstances.set(key, parseDataInstance(dataInstanceObjs[key], key, instanceKeys));
      } catch (parseError) {
        let message = `Failed to parse data instance ${JSON.stringify(key)}: ${parseError.message}`;
        console.log(message);
        this.errors.push(message);
      }
    }

    let dagObj = verifyObjectProperty(obj, 'DAG', verifyObject);
    let nodeObjs = verifyObjectProperty(dagObj, 'Nodes', verifyObject);
    for (let key of Object.keys(nodeObjs)) {
      this.vnodes.add(key);
    }
  }
}

export function parseRepositoriesInfo(obj: any) {
  try {
    let result = verifyObjectAsMap(obj, x => new RepositoryInfo(x));

    // make all versions available for viewing
    let allVersions = new Map<string, RepositoryInfo>();
    for (let [key, info] of result) {
      allVersions.set(key, info);
      for (let key2 of info.vnodes) {
        if (key2 !== key) {
          // create new repo
          let rep = new RepositoryInfo(info);
          allVersions.set(key2, rep);
        }
      }
    }

    for (let [key, info] of allVersions) {
      info.uuid = key;
    }
    return allVersions;
  } catch (parseError) {
    throw new Error(`Failed to parse DVID repositories info: ${parseError.message}`);
  }
}

export class ServerInfo {
  repositories: Map<string, RepositoryInfo>;
  constructor(obj: any) {
    this.repositories = parseRepositoriesInfo(obj);
  }

  getNode(nodeKey: string): RepositoryInfo {
    // FIXME: Support non-root nodes.
    let matches: string[] = [];
    for (let key of this.repositories.keys()) {
      if (key.startsWith(nodeKey)) {
        matches.push(key);
      }
    }
    if (matches.length !== 1) {
      throw new Error(
          `Node key ${JSON.stringify(nodeKey)} matches ${JSON.stringify(matches)} nodes.`);
    }
    return this.repositories.get(matches[0])!;
  }
}

export function getServerInfo(chunkManager: ChunkManager, baseUrls: string[]) {
  return chunkManager.memoize.getUncounted({type: 'dvid:getServerInfo', baseUrls}, () => {
    let result = sendHttpRequest(openShardedHttpRequest(baseUrls, '/api/repos/info', 'GET'), 'json')
                     .then(response => new ServerInfo(response));
    const description = `repository info for DVID server ${baseUrls[0]}`;
    StatusMessage.forPromise(result, {
      initialMessage: `Retrieving ${description}.`,
      delay: true,
      errorPrefix: `Error retrieving ${description}: `,
    });
    return result;
  });
}

/**
 * Get extra dataInstance info that isn't available on the server level.
 * this requires an extra api call
 */
export function getDataInstanceDetails(
    chunkManager: ChunkManager, baseUrls: string[], nodeKey: string, info: VolumeDataInstanceInfo) {
  return chunkManager.memoize.getUncounted(
      {type: 'dvid:getInstanceDetails', baseUrls, nodeKey, name: info.name}, () => {
        let result = sendHttpRequest(
            openShardedHttpRequest(baseUrls, `/api/node/${nodeKey}/${info.name}/info`, 'GET'),
            'json');
        const description = `datainstance info for node ${nodeKey} and instance ${info.name} ` +
            `on DVID server ${baseUrls[0]}`;

        StatusMessage.forPromise(result, {
          initialMessage: `Retrieving ${description}.`,
          delay: true,
          errorPrefix: `Error retrieving ${description}: `,
        });

        return result.then(instanceDetails => {
          let extended = verifyObjectProperty(instanceDetails, 'Extended', verifyObject);
          info.lowerVoxelBound =
              verifyObjectProperty(extended, 'MinPoint', x => parseIntVec(vec3.create(), x));
          info.upperVoxelBound =
              verifyObjectProperty(extended, 'MaxPoint', x => parseIntVec(vec3.create(), x));
          return info;
        });
      });
}


export class MultiscaleVolumeChunkSource implements GenericMultiscaleVolumeChunkSource {
  get dataType() {
    return this.info.dataType;
  }
  get numChannels() {
    return this.info.numChannels;
  }
  get volumeType() {
    return this.info.volumeType;
  }

  constructor(
      public chunkManager: ChunkManager, public baseUrls: string[], public nodeKey: string,
      public dataInstanceKey: string, public info: VolumeDataInstanceInfo) {}

  getSources(volumeSourceOptions: VolumeSourceOptions) {
    return this.info.getSources(
        this.chunkManager, {
          'baseUrls': this.baseUrls,
          'nodeKey': this.nodeKey,
          'dataInstanceKey': this.dataInstanceKey,
        },
        volumeSourceOptions);
  }

<<<<<<< HEAD
  /**
   * Meshes are not supported.
   */
  getMeshSource(): null {
    return null;
  }

  getSkeletonSource() {
    return this.info.getSkeletonSource(this.chunkManager, {
=======
  getMeshSource() {
    let meshSource = this.info.getMeshSource(this.chunkManager, {
>>>>>>> 0a7361e9
      'baseUrls': this.baseUrls,
      'nodeKey': this.nodeKey,
      'dataInstanceKey': this.dataInstanceKey,
    });
    if (meshSource === null) {
      return this.info.getSkeletonSource(this.chunkManager, {
        'baseUrls': this.baseUrls,
        'nodeKey': this.nodeKey,
        'dataInstanceKey': this.dataInstanceKey,
      });
    }
    return meshSource;
  }
}

export function getShardedVolume(
    chunkManager: ChunkManager, baseUrls: string[], nodeKey: string, dataInstanceKey: string) {
  return getServerInfo(chunkManager, baseUrls)
      .then(serverInfo => {
        let repositoryInfo = serverInfo.getNode(nodeKey);
        if (repositoryInfo === undefined) {
          throw new Error(`Invalid node: ${JSON.stringify(nodeKey)}.`);
        }
        const dataInstanceInfo = repositoryInfo.dataInstances.get(dataInstanceKey);
        if (!(dataInstanceInfo instanceof VolumeDataInstanceInfo)) {
          throw new Error(`Invalid data instance ${dataInstanceKey}.`);
        }
        return getDataInstanceDetails(chunkManager, baseUrls, nodeKey, dataInstanceInfo);
      })
      .then((info: VolumeDataInstanceInfo) => {
        return chunkManager.memoize.getUncounted(
            {
              type: 'dvid:MultiscaleVolumeChunkSource',
              baseUrls,
              nodeKey: nodeKey,
              dataInstanceKey,
            },
            () => new MultiscaleVolumeChunkSource(
                chunkManager, baseUrls, nodeKey, dataInstanceKey, info));
      });
}

const urlPattern = /^((?:http|https):\/\/[^\/]+)\/([^\/]+)\/([^\/]+)$/;

export function getVolume(chunkManager: ChunkManager, url: string) {
  let match = url.match(urlPattern);
  if (match === null) {
    throw new Error(`Invalid DVID URL: ${JSON.stringify(url)}.`);
  }
  return getShardedVolume(chunkManager, [match[1]], match[2], match[3]);
}

export function completeInstanceName(
    repositoryInfo: RepositoryInfo, prefix: string): CompletionResult {
  return {
    offset: 0,
    completions: getPrefixMatchesWithDescriptions<DataInstanceInfo>(
        prefix, repositoryInfo.dataInstances.values(), instance => instance.name,
        instance => {
          return `${instance.base.typeName}`;
        })
  };
}

export function completeNodeAndInstance(serverInfo: ServerInfo, prefix: string): CompletionResult {
  let match = prefix.match(/^(?:([^\/]+)(?:\/([^\/]*))?)?$/);
  if (match === null) {
    throw new Error(`Invalid DVID URL syntax.`);
  }
  if (match[2] === undefined) {
    // Try to complete the node name.
    return {
      offset: 0,
      completions: getPrefixMatchesWithDescriptions<RepositoryInfo>(
          prefix, serverInfo.repositories.values(), repository => repository.uuid + '/',
          repository => `${repository.alias}: ${repository.description}`)
    };
  }
  let nodeKey = match[1];
  let repositoryInfo = serverInfo.getNode(nodeKey);
  return applyCompletionOffset(nodeKey.length + 1, completeInstanceName(repositoryInfo, match[2]));
}

export function volumeCompleter(
    url: string, chunkManager: ChunkManager): Promise<CompletionResult> {
  const curUrlPattern = /^((?:http|https):\/\/[^\/]+)\/(.*)$/;
  let match = url.match(curUrlPattern);
  if (match === null) {
    // We don't yet have a full hostname.
    return Promise.reject<CompletionResult>(null);
  }
  let baseUrl = match[1];
  let baseUrls = [baseUrl];
  let path = match[2];
  return getServerInfo(chunkManager, baseUrls)
      .then(
          serverInfo =>
              applyCompletionOffset(baseUrl.length + 1, completeNodeAndInstance(serverInfo, path)));
}

export class DVIDDataSource extends DataSource {
  get description() {
    return 'DVID';
  }

  getVolume(chunkManager: ChunkManager, url: string) {
    return getVolume(chunkManager, url);
  }

  volumeCompleter(url: string, chunkManager: ChunkManager) {
    return volumeCompleter(url, chunkManager);
  }
}<|MERGE_RESOLUTION|>--- conflicted
+++ resolved
@@ -409,32 +409,22 @@
         volumeSourceOptions);
   }
 
-<<<<<<< HEAD
-  /**
-   * Meshes are not supported.
-   */
-  getMeshSource(): null {
-    return null;
-  }
-
-  getSkeletonSource() {
-    return this.info.getSkeletonSource(this.chunkManager, {
-=======
   getMeshSource() {
     let meshSource = this.info.getMeshSource(this.chunkManager, {
->>>>>>> 0a7361e9
       'baseUrls': this.baseUrls,
       'nodeKey': this.nodeKey,
       'dataInstanceKey': this.dataInstanceKey,
     });
-    if (meshSource === null) {
-      return this.info.getSkeletonSource(this.chunkManager, {
-        'baseUrls': this.baseUrls,
-        'nodeKey': this.nodeKey,
-        'dataInstanceKey': this.dataInstanceKey,
-      });
-    }
     return meshSource;
+  }
+
+  getSkeletonSource() {
+    let skeletonSource = this.info.getSkeletonSource(this.chunkManager, {
+      'baseUrls': this.baseUrls,
+      'nodeKey': this.nodeKey,
+      'dataInstanceKey': this.dataInstanceKey,
+    });
+    return skeletonSource;
   }
 }
 
